# Licensed to the Apache Software Foundation (ASF) under one
# or more contributor license agreements.  See the NOTICE file
# distributed with this work for additional information
# regarding copyright ownership.  The ASF licenses this file
# to you under the Apache License, Version 2.0 (the
# "License"); you may not use this file except in compliance
# with the License.  You may obtain a copy of the License at
#
#   http://www.apache.org/licenses/LICENSE-2.0
#
# Unless required by applicable law or agreed to in writing,
# software distributed under the License is distributed on an
# "AS IS" BASIS, WITHOUT WARRANTIES OR CONDITIONS OF ANY
# KIND, either express or implied.  See the License for the
# specific language governing permissions and limitations
# under the License.
import json
import logging
from datetime import datetime
from typing import Any, Dict, List, Optional, Union

from flask import g
from flask_appbuilder.models.sqla.interface import SQLAInterface
from sqlalchemy.exc import SQLAlchemyError

from superset import security_manager
from superset.dao.base import BaseDAO
from superset.dashboards.commands.exceptions import DashboardNotFoundError
from superset.dashboards.filters import DashboardAccessFilter, is_uuid
from superset.extensions import db
from superset.models.core import FavStar, FavStarClassName
from superset.models.dashboard import Dashboard, id_or_slug_filter
from superset.models.slice import Slice
from superset.utils.core import get_user_id
from superset.utils.dashboard_filter_scopes_converter import copy_filter_scopes

logger = logging.getLogger(__name__)


class DashboardDAO(BaseDAO):
    model_cls = Dashboard
    base_filter = DashboardAccessFilter

    @classmethod
    def get_by_id_or_slug(cls, id_or_slug: Union[int, str]) -> Dashboard:
        if is_uuid(id_or_slug):
            # just get dashboard if it's uuid
            dashboard = Dashboard.get(id_or_slug)
        else:
            query = (
                db.session.query(Dashboard)
                .filter(id_or_slug_filter(id_or_slug))
                .outerjoin(Slice, Dashboard.slices)
                .outerjoin(Slice.table)
                .outerjoin(Dashboard.owners)
                .outerjoin(Dashboard.roles)
            )
            # Apply dashboard base filters
            query = cls.base_filter("id", SQLAInterface(Dashboard, db.session)).apply(
                query, None
            )
            dashboard = query.one_or_none()
        if not dashboard:
            raise DashboardNotFoundError()

        # make sure we still have basic access check from security manager
        security_manager.raise_for_dashboard_access(dashboard)
        return dashboard

    @staticmethod
    def get_datasets_for_dashboard(id_or_slug: str) -> List[Any]:
        dashboard = DashboardDAO.get_by_id_or_slug(id_or_slug)
        return dashboard.datasets_trimmed_for_slices()

    @staticmethod
    def get_charts_for_dashboard(id_or_slug: str) -> List[Slice]:
        return DashboardDAO.get_by_id_or_slug(id_or_slug).slices

    @staticmethod
    def get_dashboard_changed_on(
        id_or_slug_or_dashboard: Union[str, Dashboard]
    ) -> datetime:
        """
        Get latest changed datetime for a dashboard.

        :param id_or_slug_or_dashboard: A dashboard or the ID or slug of the dashboard.
        :returns: The datetime the dashboard was last changed.
        """

        dashboard: Dashboard = (
            DashboardDAO.get_by_id_or_slug(id_or_slug_or_dashboard)
            if isinstance(id_or_slug_or_dashboard, str)
            else id_or_slug_or_dashboard
        )
        # drop microseconds in datetime to match with last_modified header
        return dashboard.changed_on.replace(microsecond=0)

    @staticmethod
    def get_dashboard_and_slices_changed_on(  # pylint: disable=invalid-name
        id_or_slug_or_dashboard: Union[str, Dashboard]
    ) -> datetime:
        """
        Get latest changed datetime for a dashboard. The change could be a dashboard
        metadata change, or a change to one of its dependent slices.

        :param id_or_slug_or_dashboard: A dashboard or the ID or slug of the dashboard.
        :returns: The datetime the dashboard was last changed.
        """

        dashboard = (
            DashboardDAO.get_by_id_or_slug(id_or_slug_or_dashboard)
            if isinstance(id_or_slug_or_dashboard, str)
            else id_or_slug_or_dashboard
        )
        dashboard_changed_on = DashboardDAO.get_dashboard_changed_on(dashboard)
        slices = dashboard.slices
        slices_changed_on = max(
            [slc.changed_on for slc in slices]
            + ([datetime.fromtimestamp(0)] if len(slices) == 0 else [])
        )
        # drop microseconds in datetime to match with last_modified header
        return max(dashboard_changed_on, slices_changed_on).replace(microsecond=0)

    @staticmethod
    def get_dashboard_and_datasets_changed_on(  # pylint: disable=invalid-name
        id_or_slug_or_dashboard: Union[str, Dashboard]
    ) -> datetime:
        """
        Get latest changed datetime for a dashboard. The change could be a dashboard
        metadata change, a change to one of its dependent datasets.

        :param id_or_slug_or_dashboard: A dashboard or the ID or slug of the dashboard.
        :returns: The datetime the dashboard was last changed.
        """

        dashboard = (
            DashboardDAO.get_by_id_or_slug(id_or_slug_or_dashboard)
            if isinstance(id_or_slug_or_dashboard, str)
            else id_or_slug_or_dashboard
        )
        dashboard_changed_on = DashboardDAO.get_dashboard_changed_on(dashboard)
        datasources = dashboard.datasources
        datasources_changed_on = max(
            [datasource.changed_on for datasource in datasources]
            + ([datetime.fromtimestamp(0)] if len(datasources) == 0 else [])
        )
        # drop microseconds in datetime to match with last_modified header
        return max(dashboard_changed_on, datasources_changed_on).replace(microsecond=0)

    @staticmethod
    def validate_slug_uniqueness(slug: str) -> bool:
        if not slug:
            return True
        dashboard_query = db.session.query(Dashboard).filter(Dashboard.slug == slug)
        return not db.session.query(dashboard_query.exists()).scalar()

    @staticmethod
    def validate_update_slug_uniqueness(dashboard_id: int, slug: Optional[str]) -> bool:
        if slug is not None:
            dashboard_query = db.session.query(Dashboard).filter(
                Dashboard.slug == slug, Dashboard.id != dashboard_id
            )
            return not db.session.query(dashboard_query.exists()).scalar()
        return True

    @staticmethod
    def update_charts_owners(model: Dashboard, commit: bool = True) -> Dashboard:
        owners = list(model.owners)
        for slc in model.slices:
            slc.owners = list(set(owners) | set(slc.owners))
        if commit:
            db.session.commit()
        return model

    @staticmethod
    def bulk_delete(models: Optional[List[Dashboard]], commit: bool = True) -> None:
        item_ids = [model.id for model in models] if models else []
        # bulk delete, first delete related data
        if models:
            for model in models:
                model.slices = []
                model.owners = []
                model.embedded = []
                db.session.merge(model)
        # bulk delete itself
        try:
            db.session.query(Dashboard).filter(Dashboard.id.in_(item_ids)).delete(
                synchronize_session="fetch"
            )
            if commit:
                db.session.commit()
        except SQLAlchemyError as ex:
            db.session.rollback()
            raise ex

    @staticmethod
    def set_dash_metadata(  # pylint: disable=too-many-locals
        dashboard: Dashboard,
        data: Dict[Any, Any],
        old_to_new_slice_ids: Optional[Dict[int, int]] = None,
        commit: bool = False,
    ) -> Dashboard:
        positions = data.get("positions")
        new_filter_scopes = {}
        md = dashboard.params_dict

        if positions is not None:
            # find slices in the position data
            slice_ids = [
                value.get("meta", {}).get("chartId")
                for value in positions.values()
                if isinstance(value, dict)
            ]

            session = db.session()
            current_slices = session.query(Slice).filter(Slice.id.in_(slice_ids)).all()

            dashboard.slices = current_slices

            # add UUID to positions
            uuid_map = {slice.id: str(slice.uuid) for slice in current_slices}
            for obj in positions.values():
                if (
                    isinstance(obj, dict)
                    and obj["type"] == "CHART"
                    and obj["meta"]["chartId"]
                ):
                    chart_id = obj["meta"]["chartId"]
                    obj["meta"]["uuid"] = uuid_map.get(chart_id)

            # remove leading and trailing white spaces in the dumped json
            dashboard.position_json = json.dumps(
                positions, indent=None, separators=(",", ":"), sort_keys=True
            )

            if "filter_scopes" in data:
                # replace filter_id and immune ids from old slice id to new slice id:
                # and remove slice ids that are not in dash anymore
                slc_id_dict: Dict[int, int] = {}
                if old_to_new_slice_ids:
                    slc_id_dict = {
                        old: new
                        for old, new in old_to_new_slice_ids.items()
                        if new in slice_ids
                    }
                else:
                    slc_id_dict = {sid: sid for sid in slice_ids}
                new_filter_scopes = copy_filter_scopes(
                    old_to_new_slc_id_dict=slc_id_dict,
                    old_filter_scopes=json.loads(data["filter_scopes"] or "{}")
                    if isinstance(data["filter_scopes"], str)
                    else data["filter_scopes"],
                )

            default_filters_data = json.loads(data.get("default_filters", "{}"))
            applicable_filters = {
                key: v
                for key, v in default_filters_data.items()
                if int(key) in slice_ids
            }
            md["default_filters"] = json.dumps(applicable_filters)

            # positions have its own column, no need to store it in metadata
            md.pop("positions", None)

        if new_filter_scopes:
            md["filter_scopes"] = new_filter_scopes
        else:
            md.pop("filter_scopes", None)

        md.setdefault("timed_refresh_immune_slices", [])

        if data.get("color_namespace") is None:
            md.pop("color_namespace", None)
        else:
            md["color_namespace"] = data.get("color_namespace")

        md["expanded_slices"] = data.get("expanded_slices", {})
        md["refresh_frequency"] = data.get("refresh_frequency", 0)
        md["color_scheme"] = data.get("color_scheme", "")
        md["label_colors"] = data.get("label_colors", {})
        md["shared_label_colors"] = data.get("shared_label_colors", {})
        md["color_scheme_domain"] = data.get("color_scheme_domain", [])
        md["cross_filters_enabled"] = data.get("cross_filters_enabled", True)
        dashboard.json_metadata = json.dumps(md)

        if commit:
            db.session.commit()
        return dashboard

    @staticmethod
    def favorited_ids(dashboards: List[Dashboard]) -> List[FavStar]:
        ids = [dash.id for dash in dashboards]
        return [
            star.obj_id
            for star in db.session.query(FavStar.obj_id)
            .filter(
                FavStar.class_name == FavStarClassName.DASHBOARD,
                FavStar.obj_id.in_(ids),
                FavStar.user_id == get_user_id(),
            )
            .all()
        ]

<<<<<<< HEAD
    @classmethod
    def copy_dashboard(
        cls, original_dash: Dashboard, data: Dict[str, Any]
    ) -> Dashboard:
        dash = Dashboard()
        dash.owners = [g.user] if g.user else []
        dash.dashboard_title = data["dashboard_title"]
        dash.css = data.get("css")

        metadata = json.loads(data["json_metadata"])
        old_to_new_slice_ids: Dict[int, int] = {}
        if data.get("duplicate_slices"):
            # Duplicating slices as well, mapping old ids to new ones
            for slc in original_dash.slices:
                new_slice = slc.clone()
                new_slice.owners = [g.user] if g.user else []
                db.session.add(new_slice)
                db.session.flush()
                new_slice.dashboards.append(dash)
                old_to_new_slice_ids[slc.id] = new_slice.id

            # update chartId of layout entities
            for value in metadata["positions"].values():
                if isinstance(value, dict) and value.get("meta", {}).get("chartId"):
                    old_id = value["meta"]["chartId"]
                    new_id = old_to_new_slice_ids.get(old_id)
                    value["meta"]["chartId"] = new_id
        else:
            dash.slices = original_dash.slices

        cls.set_dash_metadata(dash, metadata, old_to_new_slice_ids)
        db.session.add(dash)
        db.session.commit()
        return dash
=======
    @staticmethod
    def add_favorite(dashboard: Dashboard) -> None:
        ids = DashboardDAO.favorited_ids([dashboard])
        if dashboard.id not in ids:
            db.session.add(
                FavStar(
                    class_name=FavStarClassName.DASHBOARD,
                    obj_id=dashboard.id,
                    user_id=get_user_id(),
                    dttm=datetime.now(),
                )
            )
            db.session.commit()

    @staticmethod
    def remove_favorite(dashboard: Dashboard) -> None:
        fav = (
            db.session.query(FavStar)
            .filter(
                FavStar.class_name == FavStarClassName.DASHBOARD,
                FavStar.obj_id == dashboard.id,
                FavStar.user_id == get_user_id(),
            )
            .one_or_none()
        )
        if fav:
            db.session.delete(fav)
            db.session.commit()
>>>>>>> 9d2f43d3
<|MERGE_RESOLUTION|>--- conflicted
+++ resolved
@@ -302,7 +302,6 @@
             .all()
         ]
 
-<<<<<<< HEAD
     @classmethod
     def copy_dashboard(
         cls, original_dash: Dashboard, data: Dict[str, Any]
@@ -337,7 +336,7 @@
         db.session.add(dash)
         db.session.commit()
         return dash
-=======
+
     @staticmethod
     def add_favorite(dashboard: Dashboard) -> None:
         ids = DashboardDAO.favorited_ids([dashboard])
@@ -365,5 +364,4 @@
         )
         if fav:
             db.session.delete(fav)
-            db.session.commit()
->>>>>>> 9d2f43d3
+            db.session.commit()