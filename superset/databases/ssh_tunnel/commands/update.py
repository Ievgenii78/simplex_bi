--- conflicted
+++ resolved
@@ -24,10 +24,7 @@
 from superset.commands.base import BaseCommand
 from superset.dao.exceptions import DAOUpdateFailedError
 from superset.databases.ssh_tunnel.commands.exceptions import (
-<<<<<<< HEAD
-=======
     SSHTunnelInvalidError,
->>>>>>> e3ef835c
     SSHTunnelNotFoundError,
     SSHTunnelRequiredFieldValidationError,
     SSHTunnelUpdateFailedError,
@@ -58,11 +55,6 @@
         self._model = SSHTunnelDAO.find_by_id(self._model_id)
         if not self._model:
             raise SSHTunnelNotFoundError()
-<<<<<<< HEAD
-
-        if is_feature_enabled("SSH_TUNNELING") and self.ssh_tunnel_manager:
-            self.ssh_tunnel_manager.validate(self._properties)
-=======
         private_key: Optional[str] = self._properties.get("private_key")
         private_key_password: Optional[str] = self._properties.get(
             "private_key_password"
@@ -70,5 +62,4 @@
         if private_key_password and private_key is None:
             exception = SSHTunnelInvalidError()
             exception.add(SSHTunnelRequiredFieldValidationError("private_key"))
-            raise exception
->>>>>>> e3ef835c
+            raise exception