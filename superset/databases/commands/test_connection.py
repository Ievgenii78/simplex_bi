--- conflicted
+++ resolved
@@ -99,67 +99,36 @@
                 with closing(engine.raw_connection()) as conn:
                     return engine.dialect.do_ping(conn)
 
-<<<<<<< HEAD
+
             with database.get_sqla_engine_with_context() as engine:
-                try:
-                    alive = func_timeout(
-                        int(
-                            app.config[
-                                "TEST_DATABASE_CONNECTION_TIMEOUT"
-                            ].total_seconds()
-                        ),
-                        ping,
-                        args=(engine,),
-                    )
-                except (sqlite3.ProgrammingError, RuntimeError):
-                    # SQLite can't run on a separate thread, so ``func_timeout`` fails
-                    # RuntimeError catches the equivalent error from duckdb.
-                    alive = engine.dialect.do_ping(engine)
-                except FunctionTimedOut as ex:
-                    raise SupersetTimeoutException(
-                        error_type=SupersetErrorType.CONNECTION_DATABASE_TIMEOUT,
-                        message=(
-                            "Please check your connection details and database settings, "
-                            "and ensure that your database is accepting connections, "
-                            "then try connecting again."
-                        ),
-                        level=ErrorLevel.ERROR,
-                        extra={"sqlalchemy_uri": database.sqlalchemy_uri},
-                    ) from ex
-                except Exception:  # pylint: disable=broad-except
-                    alive = False
-                if not alive:
-                    raise DBAPIError(None, None, None)
-=======
-            try:
-                alive = func_timeout(
-                    int(app.config["TEST_DATABASE_CONNECTION_TIMEOUT"].total_seconds()),
-                    ping,
-                    args=(engine,),
-                )
-            except (sqlite3.ProgrammingError, RuntimeError):
-                # SQLite can't run on a separate thread, so ``func_timeout`` fails
-                # RuntimeError catches the equivalent error from duckdb.
-                alive = engine.dialect.do_ping(engine)
-            except FunctionTimedOut as ex:
-                raise SupersetTimeoutException(
-                    error_type=SupersetErrorType.CONNECTION_DATABASE_TIMEOUT,
-                    message=(
-                        "Please check your connection details and database settings, "
-                        "and ensure that your database is accepting connections, "
-                        "then try connecting again."
-                    ),
-                    level=ErrorLevel.ERROR,
-                    extra={"sqlalchemy_uri": database.sqlalchemy_uri},
-                ) from ex
-            except Exception as ex:  # pylint: disable=broad-except
-                alive = False
-                # So we stop losing the original message if any
-                ex_str = str(ex)
+              try:
+                  alive = func_timeout(
+                      int(app.config["TEST_DATABASE_CONNECTION_TIMEOUT"].total_seconds()),
+                      ping,
+                      args=(engine,),
+                  )
+              except (sqlite3.ProgrammingError, RuntimeError):
+                  # SQLite can't run on a separate thread, so ``func_timeout`` fails
+                  # RuntimeError catches the equivalent error from duckdb.
+                  alive = engine.dialect.do_ping(engine)
+              except FunctionTimedOut as ex:
+                  raise SupersetTimeoutException(
+                      error_type=SupersetErrorType.CONNECTION_DATABASE_TIMEOUT,
+                      message=(
+                          "Please check your connection details and database settings, "
+                          "and ensure that your database is accepting connections, "
+                          "then try connecting again."
+                      ),
+                      level=ErrorLevel.ERROR,
+                      extra={"sqlalchemy_uri": database.sqlalchemy_uri},
+                  ) from ex
+              except Exception as ex:  # pylint: disable=broad-except
+                  alive = False
+                  # So we stop losing the original message if any
+                  ex_str = str(ex)
 
-            if not alive:
-                raise DBAPIError(ex_str or None, None, None)
->>>>>>> 7f563cf9
+              if not alive:
+                  raise DBAPIError(ex_str or None, None, None)
 
             # Log succesful connection test with engine
             event_logger.log_with_context(
