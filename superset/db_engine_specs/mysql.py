# Licensed to the Apache Software Foundation (ASF) under one
# or more contributor license agreements.  See the NOTICE file
# distributed with this work for additional information
# regarding copyright ownership.  The ASF licenses this file
# to you under the Apache License, Version 2.0 (the
# "License"); you may not use this file except in compliance
# with the License.  You may obtain a copy of the License at
#
#   http://www.apache.org/licenses/LICENSE-2.0
#
# Unless required by applicable law or agreed to in writing,
# software distributed under the License is distributed on an
# "AS IS" BASIS, WITHOUT WARRANTIES OR CONDITIONS OF ANY
# KIND, either express or implied.  See the License for the
# specific language governing permissions and limitations
# under the License.
import re
from datetime import datetime
from typing import Any, Callable, Dict, Match, Optional, Pattern, Tuple, Union
from urllib import parse

from flask_babel import gettext as __
from sqlalchemy.dialects.mysql import (
    BIT,
    DECIMAL,
    DOUBLE,
    FLOAT,
    INTEGER,
    LONGTEXT,
    MEDIUMINT,
    MEDIUMTEXT,
    TINYINT,
    TINYTEXT,
)
from sqlalchemy.engine.url import URL
from sqlalchemy.types import TypeEngine

from superset.db_engine_specs.base import BaseEngineSpec, BasicParametersMixin
from superset.errors import SupersetErrorType
from superset.utils import core as utils
from superset.utils.core import ColumnSpec, GenericDataType

# Regular expressions to catch custom errors
CONNECTION_ACCESS_DENIED_REGEX = re.compile(
    "Access denied for user '(?P<username>.*?)'@'(?P<hostname>.*?)'"
)
CONNECTION_INVALID_HOSTNAME_REGEX = re.compile(
    "Unknown MySQL server host '(?P<hostname>.*?)'"
)
CONNECTION_HOST_DOWN_REGEX = re.compile(
    "Can't connect to MySQL server on '(?P<hostname>.*?)'"
)
CONNECTION_UNKNOWN_DATABASE_REGEX = re.compile("Unknown database '(?P<database>.*?)'")


<<<<<<< HEAD
class MySQLEngineSpec(BaseEngineSpec):  # pylint: disable=abstract-method
=======
class MySQLEngineSpec(BaseEngineSpec, BasicParametersMixin):
>>>>>>> 4160e453
    engine = "mysql"
    engine_name = "MySQL"
    max_column_name_length = 64

    drivername = "mysql+mysqldb"
    sqlalchemy_uri_placeholder = (
        "mysql://user:password@host:port/dbname[?key=value&key=value...]"
    )

    encryption_parameters = {"ssl": "1"}

    column_type_mappings: Tuple[
        Tuple[
            Pattern[str],
            Union[TypeEngine, Callable[[Match[str]], TypeEngine]],
            GenericDataType,
        ],
        ...,
    ] = (
        (re.compile(r"^int.*", re.IGNORECASE), INTEGER(), GenericDataType.NUMERIC,),
        (re.compile(r"^tinyint", re.IGNORECASE), TINYINT(), GenericDataType.NUMERIC,),
        (
            re.compile(r"^mediumint", re.IGNORECASE),
            MEDIUMINT(),
            GenericDataType.NUMERIC,
        ),
        (re.compile(r"^decimal", re.IGNORECASE), DECIMAL(), GenericDataType.NUMERIC,),
        (re.compile(r"^float", re.IGNORECASE), FLOAT(), GenericDataType.NUMERIC,),
        (re.compile(r"^double", re.IGNORECASE), DOUBLE(), GenericDataType.NUMERIC,),
        (re.compile(r"^bit", re.IGNORECASE), BIT(), GenericDataType.NUMERIC,),
        (re.compile(r"^tinytext", re.IGNORECASE), TINYTEXT(), GenericDataType.STRING,),
        (
            re.compile(r"^mediumtext", re.IGNORECASE),
            MEDIUMTEXT(),
            GenericDataType.STRING,
        ),
        (re.compile(r"^longtext", re.IGNORECASE), LONGTEXT(), GenericDataType.STRING,),
    )

    _time_grain_expressions = {
        None: "{col}",
        "PT1S": "DATE_ADD(DATE({col}), "
        "INTERVAL (HOUR({col})*60*60 + MINUTE({col})*60"
        " + SECOND({col})) SECOND)",
        "PT1M": "DATE_ADD(DATE({col}), "
        "INTERVAL (HOUR({col})*60 + MINUTE({col})) MINUTE)",
        "PT1H": "DATE_ADD(DATE({col}), " "INTERVAL HOUR({col}) HOUR)",
        "P1D": "DATE({col})",
        "P1W": "DATE(DATE_SUB({col}, " "INTERVAL DAYOFWEEK({col}) - 1 DAY))",
        "P1M": "DATE(DATE_SUB({col}, " "INTERVAL DAYOFMONTH({col}) - 1 DAY))",
        "P0.25Y": "MAKEDATE(YEAR({col}), 1) "
        "+ INTERVAL QUARTER({col}) QUARTER - INTERVAL 1 QUARTER",
        "P1Y": "DATE(DATE_SUB({col}, " "INTERVAL DAYOFYEAR({col}) - 1 DAY))",
        "1969-12-29T00:00:00Z/P1W": "DATE(DATE_SUB({col}, "
        "INTERVAL DAYOFWEEK(DATE_SUB({col}, "
        "INTERVAL 1 DAY)) - 1 DAY))",
    }

    type_code_map: Dict[int, str] = {}  # loaded from get_datatype only if needed

    custom_errors: Dict[Pattern[str], Tuple[str, SupersetErrorType, Dict[str, Any]]] = {
        CONNECTION_ACCESS_DENIED_REGEX: (
            __('Either the username "%(username)s" or the password is incorrect.'),
            SupersetErrorType.CONNECTION_ACCESS_DENIED_ERROR,
            {"invalid": ["username", "password"]},
        ),
        CONNECTION_INVALID_HOSTNAME_REGEX: (
            __('Unknown MySQL server host "%(hostname)s".'),
            SupersetErrorType.CONNECTION_INVALID_HOSTNAME_ERROR,
            {"invalid": ["host"]},
        ),
        CONNECTION_HOST_DOWN_REGEX: (
            __('The host "%(hostname)s" might be down and can\'t be reached.'),
            SupersetErrorType.CONNECTION_HOST_DOWN_ERROR,
            {"invalid": ["host", "port"]},
        ),
        CONNECTION_UNKNOWN_DATABASE_REGEX: (
            __('Unable to connect to database "%(database)s".'),
            SupersetErrorType.CONNECTION_UNKNOWN_DATABASE_ERROR,
            {"invalid": ["database"]},
        ),
    }

    @classmethod
    def convert_dttm(cls, target_type: str, dttm: datetime) -> Optional[str]:
        tt = target_type.upper()
        if tt == utils.TemporalType.DATE:
            return f"STR_TO_DATE('{dttm.date().isoformat()}', '%Y-%m-%d')"
        if tt == utils.TemporalType.DATETIME:
            datetime_formatted = dttm.isoformat(sep=" ", timespec="microseconds")
            return f"""STR_TO_DATE('{datetime_formatted}', '%Y-%m-%d %H:%i:%s.%f')"""
        return None

    @classmethod
    def adjust_database_uri(
        cls, uri: URL, selected_schema: Optional[str] = None
    ) -> None:
        if selected_schema:
            uri.database = parse.quote(selected_schema, safe="")

    @classmethod
    def get_datatype(cls, type_code: Any) -> Optional[str]:
        if not cls.type_code_map:
            # only import and store if needed at least once
            import MySQLdb

            ft = MySQLdb.constants.FIELD_TYPE
            cls.type_code_map = {
                getattr(ft, k): k for k in dir(ft) if not k.startswith("_")
            }
        datatype = type_code
        if isinstance(type_code, int):
            datatype = cls.type_code_map.get(type_code)
        if datatype and isinstance(datatype, str) and datatype:
            return datatype
        return None

    @classmethod
    def epoch_to_dttm(cls) -> str:
        return "from_unixtime({col})"

    @classmethod
    def _extract_error_message(cls, ex: Exception) -> str:
        """Extract error message for queries"""
        message = str(ex)
        try:
            if isinstance(ex.args, tuple) and len(ex.args) > 1:
                message = ex.args[1]
        except (AttributeError, KeyError):
            pass
        return message

    @classmethod
    def get_column_spec(  # type: ignore
        cls,
        native_type: Optional[str],
        source: utils.ColumnTypeSource = utils.ColumnTypeSource.GET_TABLE,
        column_type_mappings: Tuple[
            Tuple[
                Pattern[str],
                Union[TypeEngine, Callable[[Match[str]], TypeEngine]],
                GenericDataType,
            ],
            ...,
        ] = column_type_mappings,
    ) -> Union[ColumnSpec, None]:

        column_spec = super().get_column_spec(native_type)
        if column_spec:
            return column_spec

        return super().get_column_spec(
            native_type, column_type_mappings=column_type_mappings
        )<|MERGE_RESOLUTION|>--- conflicted
+++ resolved
@@ -53,11 +53,7 @@
 CONNECTION_UNKNOWN_DATABASE_REGEX = re.compile("Unknown database '(?P<database>.*?)'")
 
 
-<<<<<<< HEAD
-class MySQLEngineSpec(BaseEngineSpec):  # pylint: disable=abstract-method
-=======
 class MySQLEngineSpec(BaseEngineSpec, BasicParametersMixin):
->>>>>>> 4160e453
     engine = "mysql"
     engine_name = "MySQL"
     max_column_name_length = 64
