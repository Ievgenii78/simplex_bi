/* eslint-disable camelcase */
/**
 * Licensed to the Apache Software Foundation (ASF) under one
 * or more contributor license agreements.  See the NOTICE file
 * distributed with this work for additional information
 * regarding copyright ownership.  The ASF licenses this file
 * to you under the Apache License, Version 2.0 (the
 * "License"); you may not use this file except in compliance
 * with the License.  You may obtain a copy of the License at
 *
 *   http://www.apache.org/licenses/LICENSE-2.0
 *
 * Unless required by applicable law or agreed to in writing,
 * software distributed under the License is distributed on an
 * "AS IS" BASIS, WITHOUT WARRANTIES OR CONDITIONS OF ANY
 * KIND, either express or implied.  See the License for the
 * specific language governing permissions and limitations
 * under the License.
 */
import React from 'react';
import PropTypes from 'prop-types';
<<<<<<< HEAD
import { t, styled, withTheme, DatasourceType } from '@superset-ui/core';
=======
import {
  DatasourceType,
  SupersetClient,
  styled,
  t,
  withTheme,
} from '@superset-ui/core';
import { getUrlParam } from 'src/utils/urlUtils';
>>>>>>> ba4ba026

import { getUrlParam } from 'src/utils/urlUtils';
import { AntdDropdown } from 'src/components';
import { Menu } from 'src/components/Menu';
import { Tooltip } from 'src/components/Tooltip';
import Icons from 'src/components/Icons';
import {
  ChangeDatasourceModal,
  DatasourceModal,
} from 'src/components/Datasource';
import Button from 'src/components/Button';
import ErrorAlert from 'src/components/ErrorMessage/ErrorAlert';
import WarningIconWithTooltip from 'src/components/WarningIconWithTooltip';
import { URL_PARAMS } from 'src/constants';
import { isUserAdmin } from 'src/dashboard/util/findPermission';
<<<<<<< HEAD
import ModalTrigger from 'src/components/ModalTrigger';
import ViewQueryModalFooter from 'src/explore/components/controls/ViewQueryModalFooter';
import ViewQuery from 'src/explore/components/controls/ViewQuery';
import Modal from 'src/components/Modal';
=======
import { SaveDatasetModal } from 'src/SqlLab/components/SaveDatasetModal';
import { safeStringify } from 'src/utils/safeStringify';
>>>>>>> ba4ba026

const propTypes = {
  actions: PropTypes.object.isRequired,
  onChange: PropTypes.func,
  value: PropTypes.string,
  datasource: PropTypes.object.isRequired,
  form_data: PropTypes.object.isRequired,
  isEditable: PropTypes.bool,
  onDatasourceSave: PropTypes.func,
};

const defaultProps = {
  onChange: () => {},
  onDatasourceSave: null,
  value: null,
  isEditable: true,
};

const Styles = styled.div`
  .data-container {
    display: flex;
    justify-content: space-between;
    align-items: center;
    border-bottom: 1px solid ${({ theme }) => theme.colors.grayscale.light2};
    padding: ${({ theme }) => 4 * theme.gridUnit}px;
    padding-right: ${({ theme }) => 2 * theme.gridUnit}px;
  }
  .error-alert {
    margin: ${({ theme }) => 2 * theme.gridUnit}px;
  }
  .ant-dropdown-trigger {
    margin-left: ${({ theme }) => 2 * theme.gridUnit}px;
    box-shadow: none;
    &:active {
      box-shadow: none;
    }
  }
  .btn-group .open .dropdown-toggle {
    box-shadow: none;
    &.button-default {
      background: none;
    }
  }
  i.angle {
    color: ${({ theme }) => theme.colors.primary.base};
  }
  svg.datasource-modal-trigger {
    color: ${({ theme }) => theme.colors.primary.base};
    cursor: pointer;
  }
  .title-select {
    flex: 1 1 100%;
    display: inline-block;
    background-color: ${({ theme }) => theme.colors.grayscale.light3};
    padding: ${({ theme }) => theme.gridUnit * 2}px;
    border-radius: ${({ theme }) => theme.borderRadius}px;
    text-align: center;
    text-overflow: ellipsis;
    white-space: nowrap;
    overflow: hidden;
  }
  .datasource-svg {
    margin-right: ${({ theme }) => 2 * theme.gridUnit}px;
    flex: none;
  }
  span[aria-label='dataset-physical'] {
    color: ${({ theme }) => theme.colors.grayscale.base};
  }
  span[aria-label='more-vert'] {
    color: ${({ theme }) => theme.colors.primary.base};
  }
`;

const CHANGE_DATASET = 'change_dataset';
const VIEW_IN_SQL_LAB = 'view_in_sql_lab';
const EDIT_DATASET = 'edit_dataset';
const QUERY_PREVIEW = 'query_preview';
const SAVE_AS_DATASET = 'save_as_dataset';

// If the string is longer than this value's number characters we add
// a tooltip for user can see the full name by hovering over the visually truncated string in UI
const VISIBLE_TITLE_LENGTH = 25;

// Assign icon for each DatasourceType.  If no icon assingment is found in the lookup, no icon will render
export const datasourceIconLookup = {
  [DatasourceType.Query]: (
    <Icons.ConsoleSqlOutlined className="datasource-svg" />
  ),
  [DatasourceType.Table]: <Icons.DatasetPhysical className="datasource-svg" />,
};

// Render title for datasource with tooltip only if text is longer than VISIBLE_TITLE_LENGTH
export const renderDatasourceTitle = displayString =>
  displayString.length > VISIBLE_TITLE_LENGTH ? (
    // Add a tooltip only for long names that will be visually truncated
    <Tooltip title={displayString}>
      <span className="title-select">{displayString}</span>
    </Tooltip>
  ) : (
    <span title={displayString} className="title-select">
      {displayString}
    </span>
  );

// Different data source types use different attributes for the display title
export const getDatasourceTitle = datasource => {
  let text = '';
  const dataSourceType = datasource?.type;
  if (dataSourceType) {
    switch (dataSourceType) {
      case DatasourceType.Query:
        text = datasource?.sql ?? '';
        break;
      default:
        text = datasource?.name ?? '';
        break;
    }
  }
  return text;
};

class DatasourceControl extends React.PureComponent {
  constructor(props) {
    super(props);
    this.state = {
      showEditDatasourceModal: false,
      showChangeDatasourceModal: false,
      showSaveDatasourceModal: false,
    };
  }

  onDatasourceSave = datasource => {
    this.props.actions.setDatasource(datasource);
    const timeCol = this.props.form_data?.granularity_sqla;
    const { columns } = this.props.datasource;
    const firstDttmCol = columns.find(column => column.is_dttm);
    if (
      datasource.type === 'table' &&
      !columns.find(({ column_name }) => column_name === timeCol)?.is_dttm
    ) {
      // set `granularity_sqla` to first datatime column name or null
      this.props.actions.setControlValue(
        'granularity_sqla',
        firstDttmCol ? firstDttmCol.column_name : null,
      );
    }
    if (this.props.onDatasourceSave) {
      this.props.onDatasourceSave(datasource);
    }
  };

  toggleShowDatasource = () => {
    this.setState(({ showDatasource }) => ({
      showDatasource: !showDatasource,
    }));
  };

  toggleChangeDatasourceModal = () => {
    this.setState(({ showChangeDatasourceModal }) => ({
      showChangeDatasourceModal: !showChangeDatasourceModal,
    }));
  };

  toggleEditDatasourceModal = () => {
    this.setState(({ showEditDatasourceModal }) => ({
      showEditDatasourceModal: !showEditDatasourceModal,
    }));
  };

  toggleSaveDatasetModal = () => {
    this.setState(({ showSaveDatasetModal }) => ({
      showSaveDatasetModal: !showSaveDatasetModal,
    }));
  };

  toggleQueryPreviewModal = () => {
    this.setState(({ QueryPreviewModal }) => ({
      QueryPreviewModal: !QueryPreviewModal,
    }));
  };

  handleMenuItemClick = ({ key }) => {
    switch (key) {
      case CHANGE_DATASET:
        this.toggleChangeDatasourceModal();
        break;

      case EDIT_DATASET:
        this.toggleEditDatasourceModal();
        break;

      case VIEW_IN_SQL_LAB:
        {
          const { datasource } = this.props;
          const payload = {
            datasourceKey: `${datasource.id}__${datasource.type}`,
            sql: datasource.sql,
          };
          SupersetClient.postForm('/superset/sqllab/', {
            form_data: safeStringify(payload),
          });
        }
        break;

      case SAVE_AS_DATASET:
        this.toggleSaveDatasetModal();
        break;

      default:
        break;
    }
  };

  render() {
    const {
      showChangeDatasourceModal,
      showEditDatasourceModal,
      showSaveDatasetModal,
    } = this.state;
    const { datasource, onChange, theme, form_data } = this.props;
    const isMissingDatasource = datasource?.id == null;
    let isMissingParams = false;
    if (isMissingDatasource) {
      const datasourceId = getUrlParam(URL_PARAMS.datasourceId);
      const sliceId = getUrlParam(URL_PARAMS.sliceId);
      if (!datasourceId && !sliceId) {
        isMissingParams = true;
      }
    }

    const isSqlSupported = datasource.type === 'table';
    const { user } = this.props;
    const allowEdit = datasource.owners
      .map(o => o.id || o.value)
      .includes(user.userId);
    isUserAdmin(user);

    const editText = t('Edit dataset');

    const defaultDatasourceMenu = (
      <Menu onClick={this.handleMenuItemClick}>
        {this.props.isEditable && (
          <Menu.Item
            key={EDIT_DATASET}
            data-test="edit-dataset"
            disabled={!allowEdit}
          >
            {!allowEdit ? (
              <Tooltip
                title={t(
                  'You must be a dataset owner in order to edit. Please reach out to a dataset owner to request modifications or edit access.',
                )}
              >
                {editText}
              </Tooltip>
            ) : (
              editText
            )}
          </Menu.Item>
        )}
        <Menu.Item key={CHANGE_DATASET}>{t('Change dataset')}</Menu.Item>
        {isSqlSupported && (
          <Menu.Item key={VIEW_IN_SQL_LAB}>{t('View in SQL Lab')}</Menu.Item>
        )}
      </Menu>
    );

    const queryDatasourceMenu = (
      <Menu onClick={this.handleMenuItemClick}>
        <Menu.Item key={QUERY_PREVIEW}>
          <ModalTrigger
            triggerNode={
              <span data-test="view-query-menu-item">{t('Query preview')}</span>
            }
            modalTitle={t('Query preview')}
            modalBody={
              <ViewQuery
                sql={datasource?.sql || datasource?.select_star || ''}
              />
            }
            modalFooter={
              <ViewQueryModalFooter
                changeDatasource={this.toggleSaveDatasetModal}
                datasource={datasource}
              />
            }
            draggable={false}
            resizable={false}
            responsive={true}
          />
        </Menu.Item>
        <Menu.Item key={VIEW_IN_SQL_LAB}>{t('View in SQL Lab')}</Menu.Item>
        <Menu.Item key={SAVE_AS_DATASET}>{t('Save as dataset')}</Menu.Item>
      </Menu>
    );

    const { health_check_message: healthCheckMessage } = datasource;

    let extra = {};
    if (datasource?.extra) {
      try {
        extra = JSON.parse(datasource?.extra);
      } catch {} // eslint-disable-line no-empty
    }

    const titleText = getDatasourceTitle(datasource);

    return (
      <Styles data-test="datasource-control" className="DatasourceControl">
        <div className="data-container">
          {datasourceIconLookup[datasource?.type]}
          {renderDatasourceTitle(titleText)}
          {healthCheckMessage && (
            <Tooltip title={healthCheckMessage}>
              <Icons.AlertSolid iconColor={theme.colors.warning.base} />
            </Tooltip>
          )}
          {extra?.warning_markdown && (
            <WarningIconWithTooltip warningMarkdown={extra.warning_markdown} />
          )}
          <AntdDropdown
            overlay={
              datasource.type === DatasourceType.Query
                ? queryDatasourceMenu
                : defaultDatasourceMenu
            }
            trigger={['click']}
            data-test="datasource-menu"
          >
            <Icons.MoreVert
              className="datasource-modal-trigger"
              data-test="datasource-menu-trigger"
            />
          </AntdDropdown>
        </div>
        {/* missing dataset */}
        {isMissingDatasource && isMissingParams && (
          <div className="error-alert">
            <ErrorAlert
              level="warning"
              title={t('Missing URL parameters')}
              source="explore"
              subtitle={
                <>
                  <p>
                    {t(
                      'The URL is missing the dataset_id or slice_id parameters.',
                    )}
                  </p>
                </>
              }
            />
          </div>
        )}
        {isMissingDatasource && !isMissingParams && (
          <div className="error-alert">
            <ErrorAlert
              level="warning"
              title={t('Missing dataset')}
              source="explore"
              subtitle={
                <>
                  <p>
                    {t(
                      'The dataset linked to this chart may have been deleted.',
                    )}
                  </p>
                  <p>
                    <Button
                      buttonStyle="primary"
                      onClick={() =>
                        this.handleMenuItemClick({ key: CHANGE_DATASET })
                      }
                    >
                      {t('Change dataset')}
                    </Button>
                  </p>
                </>
              }
            />
          </div>
        )}
        {showEditDatasourceModal && (
          <DatasourceModal
            datasource={datasource}
            show={showEditDatasourceModal}
            onDatasourceSave={this.onDatasourceSave}
            onHide={this.toggleEditDatasourceModal}
          />
        )}
        {showChangeDatasourceModal && (
          <ChangeDatasourceModal
            onDatasourceSave={this.onDatasourceSave}
            onHide={this.toggleChangeDatasourceModal}
            show={showChangeDatasourceModal}
            onChange={onChange}
          />
        )}
        {showSaveDatasetModal && (
          <SaveDatasetModal
            visible={showSaveDatasetModal}
            onHide={this.toggleSaveDatasetModal}
            buttonTextOnSave={t('Save & Explore')}
            buttonTextOnOverwrite={t('Overwrite & Explore')}
            modalDescription={t(
              'Save this query as a virtual dataset to continue exploring',
            )}
            datasource={datasource}
          />
        )}
      </Styles>
    );
  }
}

DatasourceControl.propTypes = propTypes;
DatasourceControl.defaultProps = defaultProps;

export default withTheme(DatasourceControl);<|MERGE_RESOLUTION|>--- conflicted
+++ resolved
@@ -19,9 +19,6 @@
  */
 import React from 'react';
 import PropTypes from 'prop-types';
-<<<<<<< HEAD
-import { t, styled, withTheme, DatasourceType } from '@superset-ui/core';
-=======
 import {
   DatasourceType,
   SupersetClient,
@@ -30,7 +27,6 @@
   withTheme,
 } from '@superset-ui/core';
 import { getUrlParam } from 'src/utils/urlUtils';
->>>>>>> ba4ba026
 
 import { getUrlParam } from 'src/utils/urlUtils';
 import { AntdDropdown } from 'src/components';
@@ -46,15 +42,12 @@
 import WarningIconWithTooltip from 'src/components/WarningIconWithTooltip';
 import { URL_PARAMS } from 'src/constants';
 import { isUserAdmin } from 'src/dashboard/util/findPermission';
-<<<<<<< HEAD
 import ModalTrigger from 'src/components/ModalTrigger';
 import ViewQueryModalFooter from 'src/explore/components/controls/ViewQueryModalFooter';
 import ViewQuery from 'src/explore/components/controls/ViewQuery';
 import Modal from 'src/components/Modal';
-=======
 import { SaveDatasetModal } from 'src/SqlLab/components/SaveDatasetModal';
 import { safeStringify } from 'src/utils/safeStringify';
->>>>>>> ba4ba026
 
 const propTypes = {
   actions: PropTypes.object.isRequired,
