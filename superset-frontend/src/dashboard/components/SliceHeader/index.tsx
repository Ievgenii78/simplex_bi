/**
 * Licensed to the Apache Software Foundation (ASF) under one
 * or more contributor license agreements.  See the NOTICE file
 * distributed with this work for additional information
 * regarding copyright ownership.  The ASF licenses this file
 * to you under the Apache License, Version 2.0 (the
 * "License"); you may not use this file except in compliance
 * with the License.  You may obtain a copy of the License at
 *
 *   http://www.apache.org/licenses/LICENSE-2.0
 *
 * Unless required by applicable law or agreed to in writing,
 * software distributed under the License is distributed on an
 * "AS IS" BASIS, WITHOUT WARRANTIES OR CONDITIONS OF ANY
 * KIND, either express or implied.  See the License for the
 * specific language governing permissions and limitations
 * under the License.
 */
import React, {
  FC,
  ReactNode,
  useContext,
  useEffect,
  useRef,
  useState,
} from 'react';
import { css, styled, SupersetTheme, t } from '@superset-ui/core';
import { useUiConfig } from 'src/components/UiConfigContext';
import { Tooltip } from 'src/components/Tooltip';
import { useSelector } from 'react-redux';
import EditableTitle from 'src/components/EditableTitle';
import SliceHeaderControls, {
  SliceHeaderControlsProps,
} from 'src/dashboard/components/SliceHeaderControls';
import FiltersBadge from 'src/dashboard/components/FiltersBadge';
import Icons from 'src/components/Icons';
import { RootState } from 'src/dashboard/types';
import { getSliceHeaderTooltip } from 'src/dashboard/util/getSliceHeaderTooltip';
import { DashboardPageIdContext } from 'src/dashboard/containers/DashboardPage';
<<<<<<< HEAD
=======
import { clearDataMask } from 'src/dataMask/actions';
import { getFilterValueForDisplay } from '../nativeFilters/FilterBar/FilterSets/utils';
>>>>>>> a591130e

type SliceHeaderProps = SliceHeaderControlsProps & {
  innerRef?: string;
  updateSliceName?: (arg0: string) => void;
  editMode?: boolean;
  annotationQuery?: object;
  annotationError?: object;
  sliceName?: string;
  filters: object;
  handleToggleFullSize: () => void;
  formData: object;
  width: number;
  height: number;
};

const annotationsLoading = t('Annotation layers are still loading.');
const annotationsError = t('One ore more annotation layers failed loading.');
const CrossFilterIcon = styled(Icons.ApartmentOutlined)`
  ${({ theme }) => `
    cursor: default;
    color: ${theme.colors.primary.base};
    line-height: 1.8;
  `}
`;

const ChartHeaderStyles = styled.div`
  ${({ theme }) => css`
    font-size: ${theme.typography.sizes.l}px;
    font-weight: ${theme.typography.weights.bold};
    margin-bottom: ${theme.gridUnit}px;
    display: flex;
    max-width: 100%;
    align-items: flex-start;
    min-height: 0;

    & > .header-title {
      overflow: hidden;
      text-overflow: ellipsis;
      max-width: 100%;
      flex-grow: 1;
      display: -webkit-box;
      -webkit-line-clamp: 2;
      -webkit-box-orient: vertical;

      & > span.ant-tooltip-open {
        display: inline;
      }
    }

    & > .header-controls {
      display: flex;
      align-items: center;
      height: 24px;

      & > * {
        margin-left: ${theme.gridUnit * 2}px;
      }
    }

    .dropdown.btn-group {
      pointer-events: none;
      vertical-align: top;
      & > * {
        pointer-events: auto;
      }
    }

    .dropdown-toggle.btn.btn-default {
      background: none;
      border: none;
      box-shadow: none;
    }

    .dropdown-menu.dropdown-menu-right {
      top: ${theme.gridUnit * 5}px;
    }

    .divider {
      margin: ${theme.gridUnit}px 0;
    }

    .refresh-tooltip {
      display: block;
      height: ${theme.gridUnit * 4}px;
      margin: ${theme.gridUnit}px 0;
      color: ${theme.colors.text.label};
    }
  `}
`;

const SliceHeader: FC<SliceHeaderProps> = ({
  innerRef = null,
  forceRefresh = () => ({}),
  updateSliceName = () => ({}),
  toggleExpandSlice = () => ({}),
  logExploreChart = () => ({}),
  logEvent,
  exportCSV = () => ({}),
  editMode = false,
  annotationQuery = {},
  annotationError = {},
  cachedDttm = null,
  updatedDttm = null,
  isCached = [],
  isExpanded = false,
  sliceName = '',
  supersetCanExplore = false,
  supersetCanShare = false,
  supersetCanCSV = false,
  sliceCanEdit = false,
  exportFullCSV,
  slice,
  componentId,
  dashboardId,
  addSuccessToast,
  addDangerToast,
  handleToggleFullSize,
  isFullSize,
  chartStatus,
  formData,
  width,
  height,
}) => {
  const uiConfig = useUiConfig();
  const dashboardPageId = useContext(DashboardPageIdContext);
  const [headerTooltip, setHeaderTooltip] = useState<ReactNode | null>(null);
  const headerRef = useRef<HTMLDivElement>(null);
  // TODO: change to indicator field after it will be implemented
  const crossFilterValue = useSelector<RootState, any>(
    state => state.dataMask[slice?.slice_id]?.filterState?.value,
  );
  const isCrossFiltersEnabled = useSelector<RootState, boolean>(
    ({ dashboardInfo }) => dashboardInfo.crossFiltersEnabled,
  );

  const canExplore = !editMode && supersetCanExplore;

  useEffect(() => {
    const headerElement = headerRef.current;
    if (canExplore) {
      setHeaderTooltip(getSliceHeaderTooltip(sliceName));
    } else if (
      headerElement &&
      (headerElement.scrollWidth > headerElement.offsetWidth ||
        headerElement.scrollHeight > headerElement.offsetHeight)
    ) {
      setHeaderTooltip(sliceName ?? null);
    } else {
      setHeaderTooltip(null);
    }
  }, [sliceName, width, height, canExplore]);

  const exploreUrl = `/explore/?dashboard_page_id=${dashboardPageId}&slice_id=${slice.slice_id}`;

  return (
    <ChartHeaderStyles data-test="slice-header" ref={innerRef}>
      <div className="header-title" ref={headerRef}>
        <Tooltip title={headerTooltip}>
          <EditableTitle
            title={
              sliceName ||
              (editMode
                ? '---' // this makes an empty title clickable
                : '')
            }
            canEdit={editMode}
            onSaveTitle={updateSliceName}
            showTooltip={false}
            url={canExplore ? exploreUrl : undefined}
          />
        </Tooltip>
        {!!Object.values(annotationQuery).length && (
          <Tooltip
            id="annotations-loading-tooltip"
            placement="top"
            title={annotationsLoading}
          >
            <i
              role="img"
              aria-label={annotationsLoading}
              className="fa fa-refresh warning"
            />
          </Tooltip>
        )}
        {!!Object.values(annotationError).length && (
          <Tooltip
            id="annotation-errors-tooltip"
            placement="top"
            title={annotationsError}
          >
            <i
              role="img"
              aria-label={annotationsError}
              className="fa fa-exclamation-circle danger"
            />
          </Tooltip>
        )}
      </div>
      <div className="header-controls">
        {!editMode && (
          <>
            {crossFilterValue && (
              <Tooltip
                placement="top"
<<<<<<< HEAD
                title={t(
                  'This chart emits/applies cross-filters to other charts that use the same dataset',
                )}
=======
                title={
                  <div>
                    <span>{t('Emitted values: ')}</span>
                    <span>{getFilterValueForDisplay(crossFilterValue)}</span>
                    <div
                      css={(theme: SupersetTheme) =>
                        css`
                          margin-top: ${theme.gridUnit * 2}px;
                        `
                      }
                    >
                      {t('Click to clear emitted filters')}
                    </div>
                  </div>
                }
>>>>>>> a591130e
              >
                <CrossFilterIcon iconSize="m" />
              </Tooltip>
            )}
            {!uiConfig.hideChartControls && (
              <FiltersBadge chartId={slice.slice_id} />
            )}
            {!uiConfig.hideChartControls && (
              <SliceHeaderControls
                slice={slice}
                isCached={isCached}
                isExpanded={isExpanded}
                cachedDttm={cachedDttm}
                updatedDttm={updatedDttm}
                toggleExpandSlice={toggleExpandSlice}
                forceRefresh={forceRefresh}
                logExploreChart={logExploreChart}
                logEvent={logEvent}
                exportCSV={exportCSV}
                exportFullCSV={exportFullCSV}
                supersetCanExplore={supersetCanExplore}
                supersetCanShare={supersetCanShare}
                supersetCanCSV={supersetCanCSV}
                sliceCanEdit={sliceCanEdit}
                componentId={componentId}
                dashboardId={dashboardId}
                addSuccessToast={addSuccessToast}
                addDangerToast={addDangerToast}
                handleToggleFullSize={handleToggleFullSize}
                isFullSize={isFullSize}
                isDescriptionExpanded={isExpanded}
                chartStatus={chartStatus}
                formData={formData}
                exploreUrl={exploreUrl}
                crossFiltersEnabled={isCrossFiltersEnabled}
              />
            )}
          </>
        )}
      </div>
    </ChartHeaderStyles>
  );
};

export default SliceHeader;<|MERGE_RESOLUTION|>--- conflicted
+++ resolved
@@ -37,11 +37,8 @@
 import { RootState } from 'src/dashboard/types';
 import { getSliceHeaderTooltip } from 'src/dashboard/util/getSliceHeaderTooltip';
 import { DashboardPageIdContext } from 'src/dashboard/containers/DashboardPage';
-<<<<<<< HEAD
-=======
 import { clearDataMask } from 'src/dataMask/actions';
 import { getFilterValueForDisplay } from '../nativeFilters/FilterBar/FilterSets/utils';
->>>>>>> a591130e
 
 type SliceHeaderProps = SliceHeaderControlsProps & {
   innerRef?: string;
@@ -246,27 +243,9 @@
             {crossFilterValue && (
               <Tooltip
                 placement="top"
-<<<<<<< HEAD
                 title={t(
                   'This chart emits/applies cross-filters to other charts that use the same dataset',
                 )}
-=======
-                title={
-                  <div>
-                    <span>{t('Emitted values: ')}</span>
-                    <span>{getFilterValueForDisplay(crossFilterValue)}</span>
-                    <div
-                      css={(theme: SupersetTheme) =>
-                        css`
-                          margin-top: ${theme.gridUnit * 2}px;
-                        `
-                      }
-                    >
-                      {t('Click to clear emitted filters')}
-                    </div>
-                  </div>
-                }
->>>>>>> a591130e
               >
                 <CrossFilterIcon iconSize="m" />
               </Tooltip>
