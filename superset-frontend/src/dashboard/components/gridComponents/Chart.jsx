/**
 * Licensed to the Apache Software Foundation (ASF) under one
 * or more contributor license agreements.  See the NOTICE file
 * distributed with this work for additional information
 * regarding copyright ownership.  The ASF licenses this file
 * to you under the Apache License, Version 2.0 (the
 * "License"); you may not use this file except in compliance
 * with the License.  You may obtain a copy of the License at
 *
 *   http://www.apache.org/licenses/LICENSE-2.0
 *
 * Unless required by applicable law or agreed to in writing,
 * software distributed under the License is distributed on an
 * "AS IS" BASIS, WITHOUT WARRANTIES OR CONDITIONS OF ANY
 * KIND, either express or implied.  See the License for the
 * specific language governing permissions and limitations
 * under the License.
 */
import cx from 'classnames';
import React from 'react';
import PropTypes from 'prop-types';
import {
  styled,
  t,
  logging,
  isFeatureEnabled,
  FeatureFlag,
} from '@superset-ui/core';
import { isEqual } from 'lodash';
import { withRouter } from 'react-router-dom';

import { exportChart, mountExploreUrl } from 'src/explore/exploreUtils';
import ChartContainer from 'src/components/Chart/ChartContainer';
import {
  LOG_ACTIONS_CHANGE_DASHBOARD_FILTER,
  LOG_ACTIONS_EXPLORE_DASHBOARD_CHART,
  LOG_ACTIONS_EXPORT_CSV_DASHBOARD_CHART,
  LOG_ACTIONS_FORCE_REFRESH_CHART,
} from 'src/logger/LogUtils';
import { areObjectsEqual } from 'src/reduxUtils';
import { FILTER_BOX_MIGRATION_STATES } from 'src/explore/constants';
import { postFormData } from 'src/explore/exploreUtils/formData';
import { URL_PARAMS } from 'src/constants';

import SliceHeader from '../SliceHeader';
import MissingChart from '../MissingChart';
import { slicePropShape, chartPropShape } from '../../util/propShapes';

import { isFilterBox } from '../../util/activeDashboardFilters';
import getFilterValuesByFilterId from '../../util/getFilterValuesByFilterId';

const propTypes = {
  id: PropTypes.number.isRequired,
  componentId: PropTypes.string.isRequired,
  dashboardId: PropTypes.number.isRequired,
  width: PropTypes.number.isRequired,
  height: PropTypes.number.isRequired,
  updateSliceName: PropTypes.func.isRequired,
  isComponentVisible: PropTypes.bool,
  handleToggleFullSize: PropTypes.func.isRequired,
  setControlValue: PropTypes.func,

  // from redux
  chart: chartPropShape.isRequired,
  formData: PropTypes.object.isRequired,
  labelColors: PropTypes.object,
  sharedLabelColors: PropTypes.object,
  datasource: PropTypes.object,
  slice: slicePropShape.isRequired,
  sliceName: PropTypes.string.isRequired,
  timeout: PropTypes.number.isRequired,
  maxRows: PropTypes.number.isRequired,
  filterboxMigrationState: PropTypes.oneOf(
    Object.keys(FILTER_BOX_MIGRATION_STATES).map(
      key => FILTER_BOX_MIGRATION_STATES[key],
    ),
  ),
  // all active filter fields in dashboard
  filters: PropTypes.object.isRequired,
  refreshChart: PropTypes.func.isRequired,
  logEvent: PropTypes.func.isRequired,
  toggleExpandSlice: PropTypes.func.isRequired,
  changeFilter: PropTypes.func.isRequired,
  setFocusedFilterField: PropTypes.func.isRequired,
  unsetFocusedFilterField: PropTypes.func.isRequired,
  editMode: PropTypes.bool.isRequired,
  isExpanded: PropTypes.bool.isRequired,
  isCached: PropTypes.bool,
  supersetCanExplore: PropTypes.bool.isRequired,
  supersetCanShare: PropTypes.bool.isRequired,
  supersetCanCSV: PropTypes.bool.isRequired,
  sliceCanEdit: PropTypes.bool.isRequired,
  addSuccessToast: PropTypes.func.isRequired,
  addDangerToast: PropTypes.func.isRequired,
  ownState: PropTypes.object,
  filterState: PropTypes.object,
  postTransformProps: PropTypes.func,
  datasetsStatus: PropTypes.oneOf(['loading', 'error', 'complete']),
  isInView: PropTypes.bool,
  emitCrossFilters: PropTypes.bool,
};

const defaultProps = {
  isCached: false,
  isComponentVisible: true,
};

// we use state + shouldComponentUpdate() logic to prevent perf-wrecking
// resizing across all slices on a dashboard on every update
const RESIZE_TIMEOUT = 350;
const SHOULD_UPDATE_ON_PROP_CHANGES = Object.keys(propTypes).filter(
  prop =>
    prop !== 'width' && prop !== 'height' && prop !== 'isComponentVisible',
);
const OVERFLOWABLE_VIZ_TYPES = new Set(['filter_box']);
const DEFAULT_HEADER_HEIGHT = 22;

const ChartWrapper = styled.div`
  overflow: hidden;
  position: relative;

  &.dashboard-chart--overflowable {
    overflow: visible;
  }
`;

const ChartOverlay = styled.div`
  position: absolute;
  top: 0;
  left: 0;
  z-index: 5;

  &.is-deactivated {
    opacity: 0.5;
    background-color: ${({ theme }) => theme.colors.grayscale.light1};
  }
`;

const SliceContainer = styled.div`
  display: flex;
  flex-direction: column;
  max-height: 100%;
`;

class Chart extends React.Component {
  constructor(props) {
    super(props);
    this.state = {
      width: props.width,
      height: props.height,
      descriptionHeight: 0,
    };

    this.changeFilter = this.changeFilter.bind(this);
    this.handleFilterMenuOpen = this.handleFilterMenuOpen.bind(this);
    this.handleFilterMenuClose = this.handleFilterMenuClose.bind(this);
    this.exportCSV = this.exportCSV.bind(this);
    this.exportFullCSV = this.exportFullCSV.bind(this);
    this.forceRefresh = this.forceRefresh.bind(this);
    this.resize = this.resize.bind(this);
    this.setDescriptionRef = this.setDescriptionRef.bind(this);
    this.setHeaderRef = this.setHeaderRef.bind(this);
    this.getChartHeight = this.getChartHeight.bind(this);
    this.getDescriptionHeight = this.getDescriptionHeight.bind(this);
  }

  shouldComponentUpdate(nextProps, nextState) {
    // this logic mostly pertains to chart resizing. we keep a copy of the dimensions in
    // state so that we can buffer component size updates and only update on the final call
    // which improves performance significantly
    if (
      nextState.width !== this.state.width ||
      nextState.height !== this.state.height ||
      nextState.descriptionHeight !== this.state.descriptionHeight ||
      !isEqual(nextProps.datasource, this.props.datasource)
    ) {
      return true;
    }

    // allow chart to update if the status changed and the previous status was loading.
    if (
      this.props?.chart?.chartStatus !== nextProps?.chart?.chartStatus &&
      this.props?.chart?.chartStatus === 'loading'
    ) {
      return true;
    }

    // allow chart update/re-render only if visible:
    // under selected tab or no tab layout
    if (nextProps.isComponentVisible) {
      if (nextProps.chart.triggerQuery) {
        return true;
      }

      if (nextProps.isFullSize !== this.props.isFullSize) {
        clearTimeout(this.resizeTimeout);
        this.resizeTimeout = setTimeout(this.resize, RESIZE_TIMEOUT);
        return false;
      }

      if (
        nextProps.width !== this.props.width ||
        nextProps.height !== this.props.height ||
        nextProps.width !== this.state.width ||
        nextProps.height !== this.state.height
      ) {
        clearTimeout(this.resizeTimeout);
        this.resizeTimeout = setTimeout(this.resize, RESIZE_TIMEOUT);
      }

      for (let i = 0; i < SHOULD_UPDATE_ON_PROP_CHANGES.length; i += 1) {
        const prop = SHOULD_UPDATE_ON_PROP_CHANGES[i];
        // use deep objects equality comparison to prevent
        // unneccessary updates when objects references change
        if (!areObjectsEqual(nextProps[prop], this.props[prop])) {
          return true;
        }
      }
    } else if (
      // chart should re-render if color scheme or label color was changed
      nextProps.formData?.color_scheme !== this.props.formData?.color_scheme ||
      !areObjectsEqual(
        nextProps.formData?.label_colors,
        this.props.formData?.label_colors,
      )
    ) {
      return true;
    }

    // `cacheBusterProp` is jected by react-hot-loader
    return this.props.cacheBusterProp !== nextProps.cacheBusterProp;
  }

  componentDidMount() {
    if (this.props.isExpanded) {
      const descriptionHeight = this.getDescriptionHeight();
      this.setState({ descriptionHeight });
    }
  }

  componentWillUnmount() {
    clearTimeout(this.resizeTimeout);
  }

  componentDidUpdate(prevProps) {
    if (this.props.isExpanded !== prevProps.isExpanded) {
      const descriptionHeight = this.getDescriptionHeight();
      // eslint-disable-next-line react/no-did-update-set-state
      this.setState({ descriptionHeight });
    }
  }

  getDescriptionHeight() {
    return this.props.isExpanded && this.descriptionRef
      ? this.descriptionRef.offsetHeight
      : 0;
  }

  getChartHeight() {
    const headerHeight = this.getHeaderHeight();
    return Math.max(
      this.state.height - headerHeight - this.state.descriptionHeight,
      20,
    );
  }

  getHeaderHeight() {
    if (this.headerRef) {
      const computedStyle = getComputedStyle(this.headerRef).getPropertyValue(
        'margin-bottom',
      );
      const marginBottom = parseInt(computedStyle, 10) || 0;
      return this.headerRef.offsetHeight + marginBottom;
    }
    return DEFAULT_HEADER_HEIGHT;
  }

  setDescriptionRef(ref) {
    this.descriptionRef = ref;
  }

  setHeaderRef(ref) {
    this.headerRef = ref;
  }

  resize() {
    const { width, height } = this.props;
    this.setState(() => ({ width, height }));
  }

  changeFilter(newSelectedValues = {}) {
    this.props.logEvent(LOG_ACTIONS_CHANGE_DASHBOARD_FILTER, {
      id: this.props.chart.id,
      columns: Object.keys(newSelectedValues),
    });
    this.props.changeFilter(this.props.chart.id, newSelectedValues);
  }

  handleFilterMenuOpen(chartId, column) {
    this.props.setFocusedFilterField(chartId, column);
  }

  handleFilterMenuClose(chartId, column) {
    this.props.unsetFocusedFilterField(chartId, column);
  }

  logExploreChart = () => {
    this.props.logEvent(LOG_ACTIONS_EXPLORE_DASHBOARD_CHART, {
      slice_id: this.props.slice.slice_id,
      is_cached: this.props.isCached,
    });
  };

  onExploreChart = async clickEvent => {
    const isOpenInNewTab =
      clickEvent.shiftKey || clickEvent.ctrlKey || clickEvent.metaKey;
    try {
      const lastTabId = window.localStorage.getItem('last_tab_id');
      const nextTabId = lastTabId
        ? String(Number.parseInt(lastTabId, 10) + 1)
        : undefined;
      const key = await postFormData(
        this.props.datasource.id,
        this.props.datasource.type,
        this.props.formData,
        this.props.slice.slice_id,
        nextTabId,
      );
      const url = mountExploreUrl(null, {
        [URL_PARAMS.formDataKey.name]: key,
        [URL_PARAMS.sliceId.name]: this.props.slice.slice_id,
      });
      if (
        isFeatureEnabled(FeatureFlag.DASHBOARD_EDIT_CHART_IN_NEW_TAB) ||
        isOpenInNewTab
      ) {
        window.open(url, '_blank', 'noreferrer');
      } else {
        this.props.history.push(url);
      }
    } catch (error) {
      logging.error(error);
      this.props.addDangerToast(t('An error occurred while opening Explore'));
    }
  };

  exportCSV(isFullCSV = false) {
    this.props.logEvent(LOG_ACTIONS_EXPORT_CSV_DASHBOARD_CHART, {
      slice_id: this.props.slice.slice_id,
      is_cached: this.props.isCached,
    });
    exportChart({
      formData: isFullCSV
        ? { ...this.props.formData, row_limit: this.props.maxRows }
        : this.props.formData,
      resultType: 'full',
      resultFormat: 'csv',
      force: true,
      ownState: this.props.ownState,
    });
  }

  exportFullCSV() {
    this.exportCSV(true);
  }

  forceRefresh() {
    this.props.logEvent(LOG_ACTIONS_FORCE_REFRESH_CHART, {
      slice_id: this.props.slice.slice_id,
      is_cached: this.props.isCached,
    });
    return this.props.refreshChart(
      this.props.chart.id,
      true,
      this.props.dashboardId,
    );
  }

  render() {
    const {
      id,
      componentId,
      dashboardId,
      chart,
      slice,
      datasource,
      isExpanded,
      editMode,
      filters,
      formData,
      labelColors,
      sharedLabelColors,
      updateSliceName,
      sliceName,
      toggleExpandSlice,
      timeout,
      supersetCanExplore,
      supersetCanShare,
      supersetCanCSV,
      sliceCanEdit,
      addSuccessToast,
      addDangerToast,
      ownState,
      filterState,
      handleToggleFullSize,
      isFullSize,
      setControlValue,
      filterboxMigrationState,
      postTransformProps,
      datasetsStatus,
      isInView,
<<<<<<< HEAD
      emitCrossFilters,
=======
      logEvent,
>>>>>>> 83893f8f
    } = this.props;

    const { width } = this.state;
    // this prevents throwing in the case that a gridComponent
    // references a chart that is not associated with the dashboard
    if (!chart || !slice) {
      return <MissingChart height={this.getChartHeight()} />;
    }

    const { queriesResponse, chartUpdateEndTime, chartStatus } = chart;
    const isLoading = chartStatus === 'loading';
    const isDeactivatedViz =
      slice.viz_type === 'filter_box' &&
      [
        FILTER_BOX_MIGRATION_STATES.REVIEWING,
        FILTER_BOX_MIGRATION_STATES.CONVERTED,
      ].includes(filterboxMigrationState);
    // eslint-disable-next-line camelcase
    const isCached = queriesResponse?.map(({ is_cached }) => is_cached) || [];
    const cachedDttm =
      // eslint-disable-next-line camelcase
      queriesResponse?.map(({ cached_dttm }) => cached_dttm) || [];
    const isOverflowable = OVERFLOWABLE_VIZ_TYPES.has(slice.viz_type);
    const initialValues = isFilterBox(id)
      ? getFilterValuesByFilterId({
          activeFilters: filters,
          filterId: id,
        })
      : {};

    return (
      <SliceContainer
        className="chart-slice"
        data-test="chart-grid-component"
        data-test-chart-id={id}
        data-test-viz-type={slice.viz_type}
        data-test-chart-name={slice.slice_name}
      >
        <SliceHeader
          innerRef={this.setHeaderRef}
          slice={slice}
          isExpanded={isExpanded}
          isCached={isCached}
          cachedDttm={cachedDttm}
          updatedDttm={chartUpdateEndTime}
          toggleExpandSlice={toggleExpandSlice}
          forceRefresh={this.forceRefresh}
          editMode={editMode}
          annotationQuery={chart.annotationQuery}
          logExploreChart={this.logExploreChart}
          logEvent={logEvent}
          onExploreChart={this.onExploreChart}
          exportCSV={this.exportCSV}
          exportFullCSV={this.exportFullCSV}
          updateSliceName={updateSliceName}
          sliceName={sliceName}
          supersetCanExplore={supersetCanExplore}
          supersetCanShare={supersetCanShare}
          supersetCanCSV={supersetCanCSV}
          sliceCanEdit={sliceCanEdit}
          componentId={componentId}
          dashboardId={dashboardId}
          filters={filters}
          addSuccessToast={addSuccessToast}
          addDangerToast={addDangerToast}
          handleToggleFullSize={handleToggleFullSize}
          isFullSize={isFullSize}
          chartStatus={chart.chartStatus}
          formData={formData}
          width={width}
          height={this.getHeaderHeight()}
        />

        {/*
          This usage of dangerouslySetInnerHTML is safe since it is being used to render
          markdown that is sanitized with bleach. See:
             https://github.com/apache/superset/pull/4390
          and
             https://github.com/apache/superset/commit/b6fcc22d5a2cb7a5e92599ed5795a0169385a825
        */}
        {isExpanded && slice.description_markeddown && (
          <div
            className="slice_description bs-callout bs-callout-default"
            ref={this.setDescriptionRef}
            // eslint-disable-next-line react/no-danger
            dangerouslySetInnerHTML={{ __html: slice.description_markeddown }}
          />
        )}

        <ChartWrapper
          className={cx(
            'dashboard-chart',
            isOverflowable && 'dashboard-chart--overflowable',
          )}
        >
          {(isLoading || isDeactivatedViz) && (
            <ChartOverlay
              className={cx(isDeactivatedViz && 'is-deactivated')}
              style={{
                width,
                height: this.getChartHeight(),
              }}
            />
          )}
          <ChartContainer
            width={width}
            height={this.getChartHeight()}
            addFilter={this.changeFilter}
            onFilterMenuOpen={this.handleFilterMenuOpen}
            onFilterMenuClose={this.handleFilterMenuClose}
            annotationData={chart.annotationData}
            chartAlert={chart.chartAlert}
            chartId={id}
            chartStatus={chartStatus}
            datasource={datasource}
            dashboardId={dashboardId}
            initialValues={initialValues}
            formData={formData}
            labelColors={labelColors}
            sharedLabelColors={sharedLabelColors}
            ownState={ownState}
            filterState={filterState}
            queriesResponse={chart.queriesResponse}
            timeout={timeout}
            triggerQuery={chart.triggerQuery}
            vizType={slice.viz_type}
            setControlValue={setControlValue}
            isDeactivatedViz={isDeactivatedViz}
            filterboxMigrationState={filterboxMigrationState}
            postTransformProps={postTransformProps}
            datasetsStatus={datasetsStatus}
            isInView={isInView}
            emitCrossFilters={emitCrossFilters}
          />
        </ChartWrapper>
      </SliceContainer>
    );
  }
}

Chart.propTypes = propTypes;
Chart.defaultProps = defaultProps;

export default withRouter(Chart);<|MERGE_RESOLUTION|>--- conflicted
+++ resolved
@@ -409,11 +409,8 @@
       postTransformProps,
       datasetsStatus,
       isInView,
-<<<<<<< HEAD
       emitCrossFilters,
-=======
       logEvent,
->>>>>>> 83893f8f
     } = this.props;
 
     const { width } = this.state;
